--- conflicted
+++ resolved
@@ -83,12 +83,13 @@
 )
 
 cc_binary(
-<<<<<<< HEAD
     name = "unary_example",
     srcs = ["unary_example.cc"],
-=======
+    deps = ["@eigen//:eigen"],
+)
+
+cc_binary(
     name = "unary_view_mutable",
     srcs = ["unary_view_mutable.cc"],
->>>>>>> a4e9c4c3
     deps = ["@eigen//:eigen"],
 )